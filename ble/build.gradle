--- conflicted
+++ resolved
@@ -36,15 +36,10 @@
     defaultConfig {
         minSdkVersion 18
         targetSdkVersion 27
-<<<<<<< HEAD
         versionCode 2
         versionName "2.0-alpha1"
 
         testInstrumentationRunner "android.support.test.runner.AndroidJUnitRunner"
-=======
-        versionCode 1
-        versionName "1.1"
->>>>>>> 13d9bcd2
     }
 
     buildTypes {
