apply plugin: 'com.android.library'
/*
apply plugin: 'com.github.dcendents.android-maven'
apply plugin: 'com.jfrog.bintray'

ext {
    PUBLISH_GROUP_ID = 'no.nordicsemi.android'
    PUBLISH_ARTIFACT_ID = 'ble'
    PUBLISH_VERSION = '1.0.0'

    bintrayRepo = 'android'
    bintrayName = 'ble-library'

    publishedGroupId = PUBLISH_GROUP_ID
    artifact = PUBLISH_ARTIFACT_ID
    libraryVersion = PUBLISH_VERSION
    libraryName = 'BLE Library'
    libraryDescription = 'Bluetooth Low Energy library for Android'

    issuesUrl = 'https://github.com/NordicSemiconductor/Android-BLE-Library/issues'
    siteUrl = 'https://github.com/NordicSemiconductor/Android-BLE-Library'
    gitUrl = 'https://github.com/NordicSemiconductor/Android-BLE-Library.git'

    developerId = 'philips77'
    developerName = 'Aleksander Nowakowski'
    developerEmail = 'aleksander.nowakowski@nordicsemi.no'

    licenseName = 'The BSD 3-Clause License'
    licenseUrl = 'http://opensource.org/licenses/BSD-3-Clause'
    allLicenses = ["BSD 3-Clause"]
}
*/
android {
    compileSdkVersion 27

    defaultConfig {
        minSdkVersion 18
        targetSdkVersion 27
        versionCode 2
        versionName "2.0-alpha1"

        testInstrumentationRunner "android.support.test.runner.AndroidJUnitRunner"
    }

    buildTypes {
        release {
            minifyEnabled false
            proguardFiles getDefaultProguardFile('proguard-android.txt'), 'proguard-rules.pro'
        }
    }

    compileOptions {
        targetCompatibility JavaVersion.VERSION_1_8
        sourceCompatibility JavaVersion.VERSION_1_8
    }
}

dependencies {
    //noinspection GradleDependency
    api 'com.android.support:support-annotations:27.1.1'
    // Log Bluetooth LE events in nRF Logger
<<<<<<< HEAD
    api 'no.nordicsemi.android:log:2.1.1'

    testImplementation 'junit:junit:4.12'
    androidTestImplementation 'com.android.support.test:runner:1.0.1'
    androidTestImplementation 'com.android.support.test.espresso:espresso-core:3.0.1'
}
=======
    implementation 'no.nordicsemi.android:log:2.1.1'
}

/*
// The following script creates a POM file required to publish on Maven Central
apply from: 'https://raw.githubusercontent.com/nuuneoi/JCenter/master/installv1.gradle'

// This script creates sources and javadocs. Both are required to publish a library on jcenter and MC.
apply from: 'https://raw.githubusercontent.com/ArthurHub/release-android-library/master/android-release-aar.gradle'

// The following link publishes the library to jcenter. It does not handle the userOrg, so it has been copied and modified below.
//apply from: 'https://raw.githubusercontent.com/nuuneoi/JCenter/master/bintrayv1.gradle'

// Copied from https://raw.githubusercontent.com/nuuneoi/JCenter/master/bintrayv1.gradle
version = libraryVersion

// Bintray
Properties properties = new Properties()
properties.load(project.rootProject.file('local.properties').newDataInputStream())

bintray {
    user = properties.getProperty("bintray.user")
    key = properties.getProperty("bintray.apikey")

    configurations = ['archives']
    pkg {
        repo = bintrayRepo
        name = bintrayName
        userOrg = properties.getProperty("bintray.userOrg")
        desc = libraryDescription
        websiteUrl = siteUrl
        issueTrackerUrl = issuesUrl
        vcsUrl = gitUrl
        licenses = allLicenses
        publish = true
        publicDownloadNumbers = true
        version {
            desc = libraryDescription
            gpg {
                sign = true //Determines whether to GPG sign the files. The default is false
                passphrase = properties.getProperty("bintray.gpg.password")
                //Optional. The passphrase for GPG signing'
            }
        }
    }
}

if (JavaVersion.current().isJava8Compatible()) {
    allprojects {
        tasks.withType(Javadoc) {
            options.addStringOption('Xdoclint:none', '-quiet')
        }
    }
}
*/
>>>>>>> 69df5c2a
<|MERGE_RESOLUTION|>--- conflicted
+++ resolved
@@ -59,15 +59,11 @@
     //noinspection GradleDependency
     api 'com.android.support:support-annotations:27.1.1'
     // Log Bluetooth LE events in nRF Logger
-<<<<<<< HEAD
     api 'no.nordicsemi.android:log:2.1.1'
 
     testImplementation 'junit:junit:4.12'
     androidTestImplementation 'com.android.support.test:runner:1.0.1'
     androidTestImplementation 'com.android.support.test.espresso:espresso-core:3.0.1'
-}
-=======
-    implementation 'no.nordicsemi.android:log:2.1.1'
 }
 
 /*
@@ -121,5 +117,4 @@
         }
     }
 }
-*/
->>>>>>> 69df5c2a
+*/